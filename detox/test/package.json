{
  "name": "detox-test",
  "version": "0.0.1",
  "private": true,
  "scripts": {
    "test": ":",
    "packager": "react-native start",
    "detox-server": "detox run-server",
<<<<<<< HEAD
    "e2e:ios": "detox test --configuration ios.sim.release --debug-synchronization 10000 --take-screenshots failing --record-videos failing --record-logs failing",
    "e2e:android": "detox test --configuration android.emu.release --take-screenshots failing --record-videos failing --record-logs failing --loglevel verbose",
=======
    "e2e:ios-multi": "detox test --configuration ios.sim.release-multi --debug-synchronization 10000 --loglevel verbose",
    "e2e:ios": "detox test --configuration ios.sim.release --debug-synchronization 10000",
    "e2e:android": "detox test --configuration android.emu.release --loglevel verbose",

>>>>>>> 94348fc4
    "build:ios": "detox build --configuration ios.sim.release",
    "build:android": "detox build --configuration android.emu.release"
  },
  "dependencies": {
    "react": "16.0.0",
    "react-native": "0.51.x"
  },
  "devDependencies": {
    "detox": "^7.0.0",
    "express": "^4.15.3",
    "jest": "^22.3.0",
    "lodash": "^4.14.1",
    "mocha": "^4.0.0"
  },
  "detox": {
    "specs": "e2e",
    "test-runner": "jest",
    "__session": {
      "server": "ws://localhost:8099",
      "sessionId": "test"
    },
    "configurations": {
      "ios.sim.debug": {
        "binaryPath": "ios/build/Build/Products/Debug-iphonesimulator/example.app",
        "build": "set -o pipefail && xcodebuild -project ios/example.xcodeproj -scheme example_ci -configuration Debug -sdk iphonesimulator -derivedDataPath ios/build | xcpretty",
        "type": "ios.simulator",
        "name": "iPhone 8 Plus"
      },
      "ios.sim.release": {
        "binaryPath": "ios/build/Build/Products/Release-iphonesimulator/example.app",
        "build": "set -o pipefail && export CODE_SIGNING_REQUIRED=NO && export RCT_NO_LAUNCH_PACKAGER=true && xcodebuild -project ios/example.xcodeproj -scheme example_ci -configuration Release -sdk iphonesimulator -derivedDataPath ios/build | xcpretty",
        "type": "ios.simulator",
        "name": "iPhone 8 Plus"
      },
      "ios.sim.release-multi": {
        "binaryPath": "ios/build/Build/Products/Release-iphonesimulator/example.app",
        "build": "set -o pipefail && export CODE_SIGNING_REQUIRED=NO && export RCT_NO_LAUNCH_PACKAGER=true && xcodebuild -project ios/example.xcodeproj -scheme example_ci -configuration Release -sdk iphonesimulator -derivedDataPath ios/build | xcpretty",
        "type": "ios.simulator",
        "name": "iPhone 8 Plus",
        "maxWorkers": 2
      },
      "ios.none": {
        "binaryPath": "ios",
        "type": "ios.none",
        "name": "iPhone 8 Plus",
        "session": {
          "server": "ws://localhost:8099",
          "sessionId": "test"
        }
      },
      "android.emu.debug": {
        "binaryPath": "android/app/build/outputs/apk/fromBin/debug/app-fromBin-debug.apk",
        "build": "cd android && ./gradlew assembleFromBinDebug assembleFromBinDebugAndroidTest -DtestBuildType=debug && cd ..",
        "type": "android.emulator",
        "name": "Nexus_5X_API_26"
      },
      "android.emu.release": {
        "binaryPath": "android/app/build/outputs/apk/fromBin/release/app-fromBin-release.apk",
        "build": "cd android && ./gradlew assembleFromBinRelease assembleFromBinReleaseAndroidTest -DtestBuildType=release && cd ..",
        "type": "android.emulator",
        "name": "Nexus_5X_API_26"
      },
      "android.emu.debug.fromSource": {
        "binaryPath": "android/app/build/outputs/apk/fromSource/debug/app-fromSource-debug.apk",
        "build": "cd android && ./gradlew assembleFromSourceDebug assembleFromSourceDebugAndroidTest -DtestBuildType=debug && cd ..",
        "type": "android.emulator",
        "name": "Nexus_5X_API_26"
      }
    }
  }
}<|MERGE_RESOLUTION|>--- conflicted
+++ resolved
@@ -6,15 +6,10 @@
     "test": ":",
     "packager": "react-native start",
     "detox-server": "detox run-server",
-<<<<<<< HEAD
+    "e2e:ios-multi": "detox test --configuration ios.sim.release-multi --debug-synchronization 10000 --loglevel verbose --take-screenshots failing --record-videos failing --record-logs failing",
     "e2e:ios": "detox test --configuration ios.sim.release --debug-synchronization 10000 --take-screenshots failing --record-videos failing --record-logs failing",
-    "e2e:android": "detox test --configuration android.emu.release --take-screenshots failing --record-videos failing --record-logs failing --loglevel verbose",
-=======
-    "e2e:ios-multi": "detox test --configuration ios.sim.release-multi --debug-synchronization 10000 --loglevel verbose",
-    "e2e:ios": "detox test --configuration ios.sim.release --debug-synchronization 10000",
-    "e2e:android": "detox test --configuration android.emu.release --loglevel verbose",
+    "e2e:android": "detox test --configuration android.emu.release --loglevel verbose --take-screenshots failing --record-videos failing --record-logs failing",
 
->>>>>>> 94348fc4
     "build:ios": "detox build --configuration ios.sim.release",
     "build:android": "detox build --configuration android.emu.release"
   },
